//! This is a mod for storing and parsing configuration
//!
//! According to shadowsocks' official documentation, the standard configuration
//! file should be in JSON format:
//!
//! ```ignore
//! {
//!     "server": "127.0.0.1",
//!     "server_port": 1080,
//!     "local_port": 8388,
//!     "password": "the-password",
//!     "timeout": 300,
//!     "method": "aes-256-cfb",
//!     "local_address": "127.0.0.1"
//! }
//! ```
//!
//! But this configuration is not for using multiple shadowsocks server, so we
//! introduce an extended configuration file format:
//!
//! ```ignore
//! {
//!     "servers": [
//!         {
//!             "address": "127.0.0.1",
//!             "port": 1080,
//!             "password": "hellofuck",
//!             "method": "bf-cfb"
//!         },
//!         {
//!             "address": "127.0.0.1",
//!             "port": 1081,
//!             "password": "hellofuck",
//!             "method": "aes-128-cfb"
//!         }
//!     ],
//!     "local_port": 8388,
//!     "local_address": "127.0.0.1"
//! }
//! ```
//!
//! These defined server will be used with a load balancing algorithm.

use std::collections::HashSet;
use std::convert::From;
use std::default::Default;
use std::error;
use std::fmt::{self, Debug, Display, Formatter};
use std::fs::OpenOptions;
use std::io::Read;
use std::net::{IpAddr, Ipv4Addr, Ipv6Addr, SocketAddr, SocketAddrV4, SocketAddrV6};
use std::option::Option;
use std::path::Path;
use std::str::FromStr;
use std::string::ToString;
use std::time::Duration;

use base64::{decode_config, encode_config, URL_SAFE_NO_PAD};
use bytes::Bytes;
use json5;
use log::error;
use serde::{Deserialize, Serialize};
use serde_urlencoded;
#[cfg(feature = "trust-dns")]
use trust_dns_resolver::config::{NameServerConfigGroup, ResolverConfig};
use url::{self, Url};

use crate::crypto::cipher::CipherType;
use crate::plugin::PluginConfig;
use crate::relay::socks5::Address;

#[derive(Serialize, Deserialize, Debug, Default)]
struct SSConfig {
    #[serde(skip_serializing_if = "Option::is_none")]
    server: Option<String>,
    #[serde(skip_serializing_if = "Option::is_none")]
    server_port: Option<u16>,
    #[serde(skip_serializing_if = "Option::is_none")]
    local_address: Option<String>,
    #[serde(skip_serializing_if = "Option::is_none")]
    local_port: Option<u16>,
    #[serde(skip_serializing_if = "Option::is_none")]
    password: Option<String>,
    #[serde(skip_serializing_if = "Option::is_none")]
    method: Option<String>,
    #[serde(skip_serializing_if = "Option::is_none")]
    plugin: Option<String>,
    #[serde(skip_serializing_if = "Option::is_none")]
    plugin_opts: Option<String>,
    #[serde(skip_serializing_if = "Option::is_none")]
    timeout: Option<u64>,
    #[serde(skip_serializing_if = "Option::is_none")]
    udp_timeout: Option<u64>,
    #[serde(skip_serializing_if = "Option::is_none")]
    servers: Option<Vec<SSServerExtConfig>>,
    #[serde(skip_serializing_if = "Option::is_none")]
    forbidden_ip: Option<Vec<String>>,
    #[serde(skip_serializing_if = "Option::is_none")]
    dns: Option<String>,
    #[serde(skip_serializing_if = "Option::is_none")]
    mode: Option<String>,
    #[serde(skip_serializing_if = "Option::is_none")]
    no_delay: Option<bool>,
}

#[derive(Serialize, Deserialize, Debug)]
struct SSServerExtConfig {
    address: String,
    port: u16,
    password: String,
    method: String,
    #[serde(skip_serializing_if = "Option::is_none")]
    plugin: Option<String>,
    #[serde(skip_serializing_if = "Option::is_none")]
    plugin_opts: Option<String>,
    #[serde(skip_serializing_if = "Option::is_none")]
    timeout: Option<u64>,
    #[serde(skip_serializing_if = "Option::is_none")]
    udp_timeout: Option<u64>,
}

/// Server address
#[derive(Clone, Debug)]
pub enum ServerAddr {
    /// IP Address
    SocketAddr(SocketAddr),
    /// Domain name address, eg. example.com:8080
    DomainName(String, u16),
}

impl ServerAddr {
    /// Get address for server listener
    /// Panic if address is domain name
    pub fn listen_addr(&self) -> &SocketAddr {
        match *self {
            ServerAddr::SocketAddr(ref s) => s,
            _ => panic!("Cannot use domain name as server listen address"),
        }
    }

    /// Get string representation of domain
    pub fn host(&self) -> String {
        match *self {
            ServerAddr::SocketAddr(ref s) => s.ip().to_string(),
            ServerAddr::DomainName(ref dm, _) => dm.clone(),
        }
    }

    /// Get port
    pub fn port(&self) -> u16 {
        match *self {
            ServerAddr::SocketAddr(ref s) => s.port(),
            ServerAddr::DomainName(_, p) => p,
        }
    }
}

/// Parse `ServerAddr` error
#[derive(Debug)]
pub struct ServerAddrError;

impl FromStr for ServerAddr {
    type Err = ServerAddrError;

    fn from_str(s: &str) -> Result<ServerAddr, ServerAddrError> {
        match s.parse::<SocketAddr>() {
            Ok(addr) => Ok(ServerAddr::SocketAddr(addr)),
            Err(..) => {
                let mut sp = s.split(':');
                match (sp.next(), sp.next()) {
                    (Some(dn), Some(port)) => match port.parse::<u16>() {
                        Ok(port) => Ok(ServerAddr::DomainName(dn.to_owned(), port)),
                        Err(..) => Err(ServerAddrError),
                    },
                    _ => Err(ServerAddrError),
                }
            }
        }
    }
}

impl Display for ServerAddr {
    fn fmt(&self, f: &mut Formatter) -> fmt::Result {
        match *self {
            ServerAddr::SocketAddr(ref a) => write!(f, "{}", a),
            ServerAddr::DomainName(ref d, port) => write!(f, "{}:{}", d, port),
        }
    }
}

/// Configuration for a server
#[derive(Clone, Debug)]
pub struct ServerConfig {
    /// Server address
    addr: ServerAddr,
    /// Encryption password (key)
    password: String,
    /// Encryption type (method)
    method: CipherType,
    /// Connection timeout
    timeout: Option<Duration>,
    /// Encryption key
    enc_key: Bytes,
    /// Plugin config
    plugin: Option<PluginConfig>,
    /// UDP timeout
    udp_timeout: Option<Duration>,
    /// Plugin address
    plugin_addr: Option<ServerAddr>,
}

impl ServerConfig {
    /// Creates a new ServerConfig
    pub fn new(
        addr: ServerAddr,
        pwd: String,
        method: CipherType,
        timeout: Option<Duration>,
        plugin: Option<PluginConfig>,
    ) -> ServerConfig {
        let enc_key = method.bytes_to_key(pwd.as_bytes());
        ServerConfig {
            addr,
            password: pwd,
            method,
            timeout,
            enc_key,
            plugin,
            udp_timeout: None,
            plugin_addr: None,
        }
    }

    /// Create a basic config
    pub fn basic(addr: SocketAddr, password: String, method: CipherType) -> ServerConfig {
        ServerConfig::new(ServerAddr::SocketAddr(addr), password, method, None, None)
    }

    /// Set encryption method
    pub fn set_method(&mut self, t: CipherType, pwd: String) {
        self.password = pwd;
        self.method = t;
        self.enc_key = t.bytes_to_key(self.password.as_bytes());
    }

    /// Set plugin
    pub fn set_plugin(&mut self, p: PluginConfig) {
        self.plugin = Some(p);
    }

    /// Set server addr
    pub fn set_addr(&mut self, a: ServerAddr) {
        self.addr = a;
    }

    /// Get server address
    pub fn addr(&self) -> &ServerAddr {
        &self.addr
    }

    /// Get encryption key
    pub fn key(&self) -> &[u8] {
        &self.enc_key[..]
    }

    /// Get password
    pub fn password(&self) -> &str {
        &self.password[..]
    }

    /// Get method
    pub fn method(&self) -> CipherType {
        self.method
    }

    /// Get timeout
    pub fn timeout(&self) -> Option<Duration> {
        self.timeout
    }

    /// Get plugin
    pub fn plugin(&self) -> Option<&PluginConfig> {
        self.plugin.as_ref()
    }

    /// Get UDP timeout
    pub fn udp_timeout(&self) -> &Option<Duration> {
        &self.udp_timeout
    }

    /// Set plugin address
    pub fn set_plugin_addr(&mut self, a: ServerAddr) {
        self.plugin_addr = Some(a);
    }

    /// Get plugin address
    pub fn plugin_addr(&self) -> &Option<ServerAddr> {
        &self.plugin_addr
    }

    /// Get URL for QRCode
    /// ```plain
    /// ss:// + base64(method:password@host:port)
    /// ```
    pub fn to_qrcode_url(&self) -> String {
        let param = format!("{}:{}@{}", self.method(), self.password(), self.addr());
        format!("ss://{}", encode_config(&param, URL_SAFE_NO_PAD))
    }

    /// Get [SIP002](https://github.com/shadowsocks/shadowsocks-org/issues/27) URL
    pub fn to_url(&self) -> String {
        let user_info = format!("{}:{}", self.method(), self.password());
        let encoded_user_info = encode_config(&user_info, URL_SAFE_NO_PAD);

        let mut url = format!("ss://{}@{}", encoded_user_info, self.addr());
        if let Some(c) = self.plugin() {
            let mut plugin = c.plugin.clone();
            if let Some(ref opt) = c.plugin_opt {
                plugin += ";";
                plugin += opt;
            }

            let plugin_param = [("plugin", &plugin)];
            url += "/?";
            url += &serde_urlencoded::to_string(&plugin_param).unwrap();
        }

        url
    }

    /// Parse from [SIP002](https://github.com/shadowsocks/shadowsocks-org/issues/27) URL
    pub fn from_url(encoded: &str) -> Result<ServerConfig, UrlParseError> {
        let parsed = Url::parse(encoded).map_err(UrlParseError::from)?;

        if parsed.scheme() != "ss" {
            return Err(UrlParseError::InvalidScheme);
        }

        let user_info = parsed.username();
        let account = match decode_config(user_info, URL_SAFE_NO_PAD) {
            Ok(account) => match String::from_utf8(account) {
                Ok(ac) => ac,
                Err(..) => {
                    return Err(UrlParseError::InvalidAuthInfo);
                }
            },
            Err(err) => {
                error!("Failed to parse UserInfo with Base64, err: {}", err);
                return Err(UrlParseError::InvalidUserInfo);
            }
        };

        let host = match parsed.host_str() {
            Some(host) => host,
            None => return Err(UrlParseError::MissingHost),
        };

        let port = parsed.port().unwrap_or(8388);
        let addr = format!("{}:{}", host, port);

        let mut sp2 = account.splitn(2, ':');
        let (method, pwd) = match (sp2.next(), sp2.next()) {
            (Some(m), Some(p)) => (m, p),
            _ => panic!("Malformed input"),
        };

        let addr = match addr.parse::<ServerAddr>() {
            Ok(a) => a,
            Err(err) => {
                error!("Failed to parse \"{}\" to ServerAddr, err: {:?}", addr, err);
                return Err(UrlParseError::InvalidServerAddr);
            }
        };

        let mut plugin = None;
        if let Some(q) = parsed.query() {
            let query = match serde_urlencoded::from_bytes::<Vec<(String, String)>>(q.as_bytes()) {
                Ok(q) => q,
                Err(err) => {
                    error!("Failed to parse QueryString, err: {}", err);
                    return Err(UrlParseError::InvalidQueryString);
                }
            };

            for (key, value) in query {
                if key != "plugin" {
                    continue;
                }

                let mut vsp = value.splitn(2, ';');
                match vsp.next() {
                    None => {}
                    Some(p) => {
                        plugin = Some(PluginConfig {
                            plugin: p.to_owned(),
                            plugin_opt: vsp.next().map(ToOwned::to_owned),
                        })
                    }
                }
            }
        }

        let svrconfig = ServerConfig::new(addr, pwd.to_owned(), method.parse().unwrap(), None, plugin);

        Ok(svrconfig)
    }
}

impl FromStr for ServerConfig {
    type Err = UrlParseError;

    fn from_str(s: &str) -> Result<ServerConfig, Self::Err> {
        ServerConfig::from_url(s)
    }
}

/// Shadowsocks URL parsing Error
#[derive(Debug, Clone)]
pub enum UrlParseError {
    ParseError(url::ParseError),
    InvalidScheme,
    InvalidUserInfo,
    MissingHost,
    InvalidAuthInfo,
    InvalidServerAddr,
    InvalidQueryString,
}

impl From<url::ParseError> for UrlParseError {
    fn from(err: url::ParseError) -> UrlParseError {
        UrlParseError::ParseError(err)
    }
}

impl fmt::Display for UrlParseError {
    fn fmt(&self, f: &mut fmt::Formatter) -> fmt::Result {
        match *self {
            UrlParseError::ParseError(ref err) => fmt::Display::fmt(err, f),
            UrlParseError::InvalidScheme => write!(f, "URL must have \"ss://\" scheme"),
            UrlParseError::InvalidUserInfo => write!(f, "invalid user info"),
            UrlParseError::MissingHost => write!(f, "missing host"),
            UrlParseError::InvalidAuthInfo => write!(f, "invalid authentication info"),
            UrlParseError::InvalidServerAddr => write!(f, "invalid server address"),
            UrlParseError::InvalidQueryString => write!(f, "invalid query string"),
        }
    }
}

impl error::Error for UrlParseError {
    fn description(&self) -> &str {
        match *self {
            UrlParseError::ParseError(ref err) => error::Error::description(err),
            UrlParseError::InvalidScheme => "URL must have \"ss://\" scheme",
            UrlParseError::InvalidUserInfo => "invalid user info",
            UrlParseError::MissingHost => "missing host",
            UrlParseError::InvalidAuthInfo => "invalid authentication info",
            UrlParseError::InvalidServerAddr => "invalid server address",
            UrlParseError::InvalidQueryString => "invalid query string",
        }
    }

    fn cause(&self) -> Option<&dyn error::Error> {
        match *self {
            UrlParseError::ParseError(ref err) => Some(err as &dyn error::Error),
            UrlParseError::InvalidScheme => None,
            UrlParseError::InvalidUserInfo => None,
            UrlParseError::MissingHost => None,
            UrlParseError::InvalidAuthInfo => None,
            UrlParseError::InvalidServerAddr => None,
            UrlParseError::InvalidQueryString => None,
        }
    }
}

/// Listening address
pub type ClientConfig = SocketAddr;

/// Server config type
#[derive(Clone, Copy, Debug)]
pub enum ConfigType {
    /// Config for local
    ///
    /// Requires `local` configuration
    Local,
    /// Config for server
    Server,
}

/// Server mode
#[derive(Clone, Copy, Debug)]
pub enum Mode {
    TcpOnly,
    TcpAndUdp,
    UdpOnly,
}

impl Mode {
    pub fn enable_udp(self) -> bool {
        match self {
            Mode::UdpOnly | Mode::TcpAndUdp => true,
            _ => false,
        }
    }

    pub fn enable_tcp(self) -> bool {
        match self {
            Mode::TcpOnly | Mode::TcpAndUdp => true,
            _ => false,
        }
    }
}

impl fmt::Display for Mode {
    fn fmt(&self, f: &mut fmt::Formatter) -> fmt::Result {
        match *self {
            Mode::TcpOnly => f.write_str("tcp_only"),
            Mode::TcpAndUdp => f.write_str("tcp_and_udp"),
            Mode::UdpOnly => f.write_str("udp_only"),
        }
    }
}

impl FromStr for Mode {
    type Err = ();

    fn from_str(s: &str) -> Result<Self, Self::Err> {
        match s {
            "tcp_only" => Ok(Mode::TcpOnly),
            "tcp_and_udp" => Ok(Mode::TcpAndUdp),
            "udp_only" => Ok(Mode::UdpOnly),
            _ => Err(()),
        }
    }
}

/// Configuration
#[derive(Clone, Debug)]
pub struct Config {
    pub server: Vec<ServerConfig>,
    pub local: Option<ClientConfig>,
<<<<<<< HEAD
    pub forward: Option<SocketAddr>,
=======
    pub forward: Option<Address>,
>>>>>>> 90d08ac8
    pub forbidden_ip: HashSet<IpAddr>,
    pub dns: Option<String>,
    pub mode: Mode,
    pub no_delay: bool,
    pub manager_address: Option<ServerAddr>,
    pub config_type: ConfigType,
}

/// Configuration parsing error kind
#[derive(Copy, Clone, Debug)]
pub enum ErrorKind {
    MissingField,
    Malformed,
    Invalid,
    JsonParsingError,
    IoError,
}

/// Configuration parsing error
pub struct Error {
    pub kind: ErrorKind,
    pub desc: &'static str,
    pub detail: Option<String>,
}

impl Error {
    pub fn new(kind: ErrorKind, desc: &'static str, detail: Option<String>) -> Error {
        Error { kind, desc, detail }
    }
}

macro_rules! impl_from {
    ($error:ty, $kind:expr, $desc:expr) => {
        impl From<$error> for Error {
            fn from(err: $error) -> Self {
                Error::new($kind, $desc, Some(format!("{:?}", err)))
            }
        }
    };
}

impl_from!(::std::io::Error, ErrorKind::IoError, "error while reading file");
impl_from!(json5::Error, ErrorKind::JsonParsingError, "json parse error");

impl Debug for Error {
    fn fmt(&self, f: &mut Formatter) -> fmt::Result {
        match self.detail {
            None => write!(f, "{}", self.desc),
            Some(ref det) => write!(f, "{} {}", self.desc, det),
        }
    }
}

impl Config {
    /// Creates an empty configuration
    pub fn new(config_type: ConfigType) -> Config {
        Config {
            server: Vec::new(),
            local: None,
            forward: None,
            forbidden_ip: HashSet::new(),
            dns: None,
            mode: Mode::TcpOnly,
            no_delay: false,
            manager_address: None,
            config_type,
        }
    }

    fn load_from_ssconfig(config: SSConfig, config_type: ConfigType) -> Result<Config, Error> {
        let check_local = match config_type {
            ConfigType::Local => true,
            ConfigType::Server => false,
        };

        if check_local && (config.local_address.is_none() || config.local_port.is_none()) {
            let err = Error::new(
                ErrorKind::Malformed,
                "`local_address` and `local_port` are required in client",
                None,
            );
            return Err(err);
        }

        let mut nconfig = Config::new(config_type);

        // Standard config
        // Client
        if let Some(la) = config.local_address {
            let port = config.local_port.unwrap();

            let local = match la.parse::<Ipv4Addr>() {
                Ok(v4) => SocketAddr::V4(SocketAddrV4::new(v4, port)),
                Err(..) => match la.parse::<Ipv6Addr>() {
                    Ok(v6) => SocketAddr::V6(SocketAddrV6::new(v6, port, 0, 0)),
                    Err(..) => {
                        let err = Error::new(
                            ErrorKind::Malformed,
                            "`local_address` must be an ipv4 or ipv6 address",
                            None,
                        );
                        return Err(err);
                    }
                },
            };

            nconfig.local = Some(local);
        }

        // Standard config
        // Server
        match (config.server, config.server_port, config.password, config.method) {
            (Some(address), Some(port), Some(pwd), Some(m)) => {
                let addr = match address.parse::<Ipv4Addr>() {
                    Ok(v4) => ServerAddr::SocketAddr(SocketAddr::V4(SocketAddrV4::new(v4, port))),
                    Err(..) => match address.parse::<Ipv6Addr>() {
                        Ok(v6) => ServerAddr::SocketAddr(SocketAddr::V6(SocketAddrV6::new(v6, port, 0, 0))),
                        Err(..) => ServerAddr::DomainName(address, port),
                    },
                };

                let method = match m.parse::<CipherType>() {
                    Ok(m) => m,
                    Err(..) => {
                        let err = Error::new(
                            ErrorKind::Invalid,
                            "unsupported method",
                            Some(format!("`{}` is not a supported method", m)),
                        );
                        return Err(err);
                    }
                };

                let plugin = match config.plugin {
                    None => None,
                    Some(plugin) => Some(PluginConfig {
                        plugin,
                        plugin_opt: config.plugin_opts,
                    }),
                };

                let timeout = config.timeout.map(Duration::from_secs);
                let udp_timeout = config.udp_timeout.map(Duration::from_secs);

                let mut nsvr = ServerConfig::new(addr, pwd, method, timeout, plugin);

                nsvr.udp_timeout = udp_timeout;

                nconfig.server.push(nsvr);
            }
            (None, None, None, None) => (),
            _ => {
                let err = Error::new(
                    ErrorKind::Malformed,
                    "`server`, `server_port`, `method`, `password` must be provided together",
                    None,
                );
                return Err(err);
            }
        }

        // Ext servers
        if let Some(servers) = config.servers {
            for svr in servers {
                let addr = match svr.address.parse::<Ipv4Addr>() {
                    Ok(v4) => ServerAddr::SocketAddr(SocketAddr::V4(SocketAddrV4::new(v4, svr.port))),
                    Err(..) => match svr.address.parse::<Ipv6Addr>() {
                        Ok(v6) => ServerAddr::SocketAddr(SocketAddr::V6(SocketAddrV6::new(v6, svr.port, 0, 0))),
                        Err(..) => ServerAddr::DomainName(svr.address, svr.port),
                    },
                };

                let method = match svr.method.parse::<CipherType>() {
                    Ok(m) => m,
                    Err(..) => {
                        let err = Error::new(
                            ErrorKind::Invalid,
                            "unsupported method",
                            Some(format!("`{}` is not a supported method", svr.method)),
                        );
                        return Err(err);
                    }
                };

                let plugin = match svr.plugin {
                    None => None,
                    Some(p) => Some(PluginConfig {
                        plugin: p,
                        plugin_opt: svr.plugin_opts,
                    }),
                };

                let timeout = svr.timeout.map(Duration::from_secs);
                let udp_timeout = config.udp_timeout.map(Duration::from_secs);

                let mut nsvr = ServerConfig::new(addr, svr.password, method, timeout, plugin);

                nsvr.udp_timeout = udp_timeout;

                nconfig.server.push(nsvr);
            }
        }

        // Forbidden IPs
        if let Some(forbidden_ip) = config.forbidden_ip {
            for fi in forbidden_ip {
                match fi.parse::<IpAddr>() {
                    Ok(i) => {
                        nconfig.forbidden_ip.insert(i);
                    }
                    Err(err) => {
                        error!("Invalid forbidden_ip \"{}\", err: {}", fi, err);
                    }
                }
            }
        }

        // DNS
        nconfig.dns = config.dns;

        // Mode
        if let Some(m) = config.mode {
            match m.parse::<Mode>() {
                Ok(xm) => nconfig.mode = xm,
                Err(..) => {
                    let e = Error::new(
                        ErrorKind::Malformed,
                        "malformed `mode`, must be one of `tcp_only`, `udp_only` and `tcp_and_udp`",
                        None,
                    );
                    return Err(e);
                }
            }
        }

        // TCP nodelay
        if let Some(b) = config.no_delay {
            nconfig.no_delay = b;
        }

        Ok(nconfig)
    }

    pub fn load_from_str(s: &str, config_type: ConfigType) -> Result<Config, Error> {
        let c = json5::from_str::<SSConfig>(s)?;
        Config::load_from_ssconfig(c, config_type)
    }

    pub fn load_from_file(filename: &str, config_type: ConfigType) -> Result<Config, Error> {
        let mut reader = OpenOptions::new().read(true).open(&Path::new(filename))?;
        let mut content = String::new();
        reader.read_to_string(&mut content)?;
        Config::load_from_str(&content[..], config_type)
    }

    #[cfg(feature = "trust-dns")]
    pub fn get_dns_config(&self) -> Option<ResolverConfig> {
        self.dns.as_ref().and_then(|ds| {
            match &ds[..] {
                "google" => Some(ResolverConfig::google()),

                "cloudflare" => Some(ResolverConfig::cloudflare()),
                "cloudflare_tls" => Some(ResolverConfig::cloudflare_tls()),
                "cloudflare_https" => Some(ResolverConfig::cloudflare_https()),

                "quad9" => Some(ResolverConfig::quad9()),
                "quad9_tls" => Some(ResolverConfig::quad9_tls()),

                _ => {
                    // Set ips directly
                    match ds.parse::<IpAddr>() {
                        Ok(ip) => Some(ResolverConfig::from_parts(
                            None,
                            vec![],
                            NameServerConfigGroup::from_ips_clear(&[ip], 53),
                        )),
                        Err(..) => {
                            error!(
                                "Failed to parse DNS \"{}\" in config to IpAddr, fallback to system config",
                                ds
                            );
                            None
                        }
                    }
                }
            }
        })
    }

    /// Check if there are any plugin are enabled with servers
    pub fn has_server_plugins(&self) -> bool {
        for server in &self.server {
            if server.plugin().is_some() {
                return true;
            }
        }
        false
    }
}

impl fmt::Display for Config {
    fn fmt(&self, f: &mut fmt::Formatter) -> fmt::Result {
        // Convert to json

        let mut jconf = SSConfig::default();

        if let Some(ref client) = self.local {
            jconf.local_address = Some(client.ip().to_string());
            jconf.local_port = Some(client.port());
        }

        // Servers
        // For 1 servers, uses standard configure format
        if self.server.len() == 1 {
            let svr = &self.server[0];

            jconf.server = Some(match *svr.addr() {
                ServerAddr::SocketAddr(ref sa) => sa.ip().to_string(),
                ServerAddr::DomainName(ref dm, ..) => dm.to_string(),
            });
            jconf.server_port = Some(match *svr.addr() {
                ServerAddr::SocketAddr(ref sa) => sa.port(),
                ServerAddr::DomainName(.., port) => port,
            });
            jconf.method = Some(svr.method().to_string());
            jconf.password = Some(svr.password().to_string());
            jconf.plugin = svr.plugin().map(|p| p.plugin.to_string());
            jconf.plugin_opts = svr.plugin().and_then(|p| p.plugin_opt.clone());
            jconf.timeout = svr.timeout().map(|t| t.as_secs());
            jconf.udp_timeout = svr.udp_timeout().map(|t| t.as_secs());
        } else if self.server.len() > 1 {
            let mut vsvr = Vec::new();

            for svr in &self.server {
                vsvr.push(SSServerExtConfig {
                    address: match *svr.addr() {
                        ServerAddr::SocketAddr(ref sa) => sa.ip().to_string(),
                        ServerAddr::DomainName(ref dm, ..) => dm.to_string(),
                    },
                    port: match *svr.addr() {
                        ServerAddr::SocketAddr(ref sa) => sa.port(),
                        ServerAddr::DomainName(.., port) => port,
                    },
                    password: svr.password().to_string(),
                    method: svr.method().to_string(),
                    plugin: svr.plugin().map(|p| p.plugin.to_string()),
                    plugin_opts: svr.plugin().and_then(|p| p.plugin_opt.clone()),
                    timeout: svr.timeout().map(|t| t.as_secs()),
                    udp_timeout: svr.udp_timeout().map(|t| t.as_secs()),
                });
            }
        }

        jconf.mode = Some(self.mode.to_string());

        if self.no_delay {
            jconf.no_delay = Some(self.no_delay);
        }

        if !self.forbidden_ip.is_empty() {
            let mut vfi = Vec::new();
            for fi in &self.forbidden_ip {
                vfi.push(fi.to_string());
            }
            jconf.forbidden_ip = Some(vfi);
        }

        if let Some(ref dns) = self.dns {
            jconf.dns = Some(dns.to_string());
        }

        write!(f, "{}", json5::to_string(&jconf).unwrap())
    }
}<|MERGE_RESOLUTION|>--- conflicted
+++ resolved
@@ -538,11 +538,7 @@
 pub struct Config {
     pub server: Vec<ServerConfig>,
     pub local: Option<ClientConfig>,
-<<<<<<< HEAD
-    pub forward: Option<SocketAddr>,
-=======
     pub forward: Option<Address>,
->>>>>>> 90d08ac8
     pub forbidden_ip: HashSet<IpAddr>,
     pub dns: Option<String>,
     pub mode: Mode,
