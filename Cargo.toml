--- conflicted
+++ resolved
@@ -71,11 +71,8 @@
 clap = "^1.1.6"
 qrcode = "^0.1.6"
 env_logger = "^0.3.2"
-<<<<<<< HEAD
 rust-crypto = "^0.2.34"
-=======
 ip = "1.0.0"
->>>>>>> 784c0b5a
 
 [dependencies.libsodium-sys]
 git = "https://github.com/zonyitoo/libsodium-sys.git"
